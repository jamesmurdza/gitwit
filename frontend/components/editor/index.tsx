--- conflicted
+++ resolved
@@ -7,7 +7,6 @@
   DialogHeader,
   DialogTitle,
 } from "@/components/ui/dialog"
-<<<<<<< HEAD
 import { PreviewProvider } from "@/context/PreviewContext"
 import { useChangesAlert } from "@/hooks/useChangesAlert"
 import { useCodeDiffer } from "@/hooks/useCodeDiffer"
@@ -20,12 +19,6 @@
 import { useMonacoEditor } from "@/hooks/useMonacoEditor"
 import { useSocketHandlers } from "@/hooks/useSocketHandlers"
 import { Sandbox, TFile, TFolder, User } from "@/lib/types"
-=======
-import { apiClient } from "@/server/client-side-client"
-import { useClerk } from "@clerk/nextjs"
-import Editor, { BeforeMount, OnMount } from "@monaco-editor/react"
-import { AnimatePresence, motion } from "framer-motion"
->>>>>>> 7038d046
 import { X } from "lucide-react"
 import * as monaco from "monaco-editor"
 import { useCallback, useState } from "react"
@@ -44,60 +37,7 @@
   userData: User
   sandboxData: Sandbox
 }) {
-<<<<<<< HEAD
-=======
-  //SocketContext functions and effects
-  const { socket, setUserAndSandboxId } = useSocket()
-  // theme
-  const { resolvedTheme: theme } = useTheme()
-  useEffect(() => {
-    // Ensure userData.id and sandboxData.id are available before attempting to connect
-    if (userData.id && sandboxData.id) {
-      // Check if the socket is not initialized or not connected
-      if (!socket || (socket && !socket.connected)) {
-        // Initialize socket connection
-        setUserAndSandboxId(userData.id, sandboxData.id)
-      }
-    }
-  }, [socket, userData.id, sandboxData.id, setUserAndSandboxId])
-
-  // This dialog is used to alert the user that the project has timed out
-  const [timeoutDialog, setTimeoutDialog] = useState(false)
-
-  // TODO: use tanstack query
-  // This heartbeat is critical to preventing the E2B sandbox from timing out
-  useEffect(() => {
-    // 10000 ms = 10 seconds
-    const interval = setInterval(async () => {
-      try {
-        const response = await apiClient.file.heartbeat.$post({
-          json: {
-            projectId: sandboxData.id,
-            isOwner: sandboxData.userId === userData.id,
-          },
-        })
-        if (response.status === 200) {
-          const data = await response.json()
-          if (!data.success) {
-            setTimeoutDialog(true)
-          }
-        }
-      } catch (error) {
-        console.error("Heartbeat error:", error)
-        setTimeoutDialog(true)
-      }
-    }, 10000)
-    return () => clearInterval(interval)
-  }, [sandboxData.id, sandboxData.userId === userData.id])
-
-  //Preview Button state
-  const [isPreviewCollapsed, setIsPreviewCollapsed] = useState(true)
-  const [disableAccess, setDisableAccess] = useState({
-    isDisabled: false,
-    message: "",
-  })
-
->>>>>>> 7038d046
+
   // Alert State
   const [showAlert, setShowAlert] = useState<AlertState>(null)
 
@@ -109,7 +49,6 @@
     useState<monaco.editor.IEditorDecorationsCollection>()
 
   const isOwner = sandboxData.userId === userData.id
-<<<<<<< HEAD
 
   // Layout management
   const {
@@ -134,724 +73,11 @@
   // Socket handlers
   const { socketHandlers } = useSocketHandlers({
     isOwner,
-=======
-  const clerk = useClerk()
-  const hasUnsavedFiles = tabs.some((tab) => !tab.saved)
-
-  // console.log("has Unsaved: ", hasUnsavedFiles, tabs)
-  // // Liveblocks hooks
-  // const room = useRoom()
-  // const [provider, setProvider] = useState<TypedLiveblocksProvider>()
-  // const userInfo = useSelf((me) => me.info)
-
-  // // Liveblocks providers map to prevent reinitializing providers
-  // type ProviderData = {
-  //   provider: LiveblocksProvider<never, never, never, never>
-  //   yDoc: Y.Doc
-  //   yText: Y.Text
-  //   binding?: MonacoBinding
-  //   onSync: (isSynced: boolean) => void
-  // }
-  // const providersMap = useRef(new Map<string, ProviderData>())
-
-  // Refs for libraries / features
-  const editorContainerRef = useRef<HTMLDivElement>(null)
-  const monacoRef = useRef<typeof monaco | null>(null)
-  const generateRef = useRef<HTMLDivElement>(null)
-  const suggestionRef = useRef<HTMLDivElement>(null)
-  const generateWidgetRef = useRef<HTMLDivElement>(null)
-  const { previewPanelRef } = usePreview()
-  const editorPanelRef = useRef<ImperativePanelHandle>(null)
-  const previewWindowRef = useRef<{ refreshIframe: () => void }>(null)
-
-  // Ref to store the last copied range in the editor to be used in the AIChat component
-  const lastCopiedRangeRef = useRef<{
-    startLine: number
-    endLine: number
-  } | null>(null)
-
-  const debouncedSetIsSelected = useRef(
-    debounce((value: boolean) => {
-      setIsSelected(value)
-    }, 800) //
-  ).current
-  // Pre-mount editor keybindings
-  const handleEditorWillMount: BeforeMount = (monaco) => {
-    monaco.editor.addKeybindingRules([
-      {
-        keybinding: monaco.KeyMod.CtrlCmd | monaco.KeyCode.KeyG,
-        command: "null",
-      },
-    ])
-  }
-
-  // Post-mount editor keybindings and actions
-  const handleEditorMount: OnMount = async (editor, monaco) => {
-    setEditorRef(editor)
-    monacoRef.current = monaco
-    /**
-     * Sync all the models to the worker eagerly.
-     * This enables intelliSense for all files without needing an `addExtraLib` call.
-     */
-    monaco.languages.typescript.typescriptDefaults.setEagerModelSync(true)
-    monaco.languages.typescript.javascriptDefaults.setEagerModelSync(true)
-
-    monaco.languages.typescript.typescriptDefaults.setCompilerOptions(
-      defaultCompilerOptions
-    )
-    monaco.languages.typescript.javascriptDefaults.setCompilerOptions(
-      defaultCompilerOptions
-    )
-    const fetchFileContent = (fileId: string): Promise<string> => {
-      return new Promise((resolve) => {
-        apiClient.file
-          .$get({
-            query: {
-              fileId,
-              projectId: sandboxData.id,
-            },
-          })
-          .then(async (res) => {
-            if (res.status === 200) {
-              resolve(await res.json())
-            }
-          })
-      })
-    }
-    const loadTSConfig = async (files: (TFolder | TFile)[]) => {
-      const tsconfigFiles = files.filter((file) =>
-        file.name.endsWith("tsconfig.json")
-      )
-      let mergedConfig: any = { compilerOptions: {} }
-
-      for (const file of tsconfigFiles) {
-        const content = await fetchFileContent(file.id)
-
-        try {
-          let tsConfig = JSON.parse(content)
-
-          // Handle references
-          if (tsConfig.references) {
-            for (const ref of tsConfig.references) {
-              const path = ref.path.replace("./", "")
-              const refContent = await fetchFileContent(path)
-              const referenceTsConfig = JSON.parse(refContent)
-
-              // Merge configurations
-              mergedConfig = deepMerge(mergedConfig, referenceTsConfig)
-            }
-          }
-
-          // Merge current file's config
-          mergedConfig = deepMerge(mergedConfig, tsConfig)
-        } catch (error) {
-          console.error("Error parsing TSConfig:", error)
-        }
-      }
-      // Apply merged compiler options
-      if (mergedConfig.compilerOptions) {
-        const updatedOptions = parseTSConfigToMonacoOptions({
-          ...defaultCompilerOptions,
-          ...mergedConfig.compilerOptions,
-        })
-        monaco.languages.typescript.typescriptDefaults.setCompilerOptions(
-          updatedOptions
-        )
-        monaco.languages.typescript.javascriptDefaults.setCompilerOptions(
-          updatedOptions
-        )
-      }
-
-      // Store the last copied range in the editor to be used in the AIChat component
-      editor.onDidChangeCursorSelection((e) => {
-        const selection = editor.getSelection()
-        if (selection) {
-          lastCopiedRangeRef.current = {
-            startLine: selection.startLineNumber,
-            endLine: selection.endLineNumber,
-          }
-        }
-      })
-    }
-
-    // Call the function with your file structure
-    await loadTSConfig(files)
-
-    editor.onDidChangeCursorPosition((e) => {
-      setIsSelected(false)
-      const selection = editor.getSelection()
-      if (selection !== null) {
-        const hasSelection = !selection.isEmpty()
-        debouncedSetIsSelected(hasSelection)
-        setShowSuggestion(hasSelection)
-      }
-      const { column, lineNumber } = e.position
-      if (lineNumber === cursorLine) return
-      setCursorLine(lineNumber)
-
-      const model = editor.getModel()
-      const endColumn = model?.getLineContent(lineNumber).length || 0
-
-      setDecorations((prev) => {
-        return {
-          ...prev,
-          options: [
-            {
-              range: new monaco.Range(
-                lineNumber,
-                column,
-                lineNumber,
-                endColumn
-              ),
-              options: {
-                afterContentClassName: "inline-decoration",
-              },
-            },
-          ],
-        }
-      })
-    })
-
-    editor.onDidBlurEditorText((e) => {
-      setDecorations((prev) => {
-        return {
-          ...prev,
-          options: [],
-        }
-      })
-    })
-
-    editor.addAction({
-      id: "generate",
-      label: "Generate",
-      keybindings: [monaco.KeyMod.CtrlCmd | monaco.KeyCode.KeyG],
-      precondition:
-        "editorTextFocus && !suggestWidgetVisible && !renameInputVisible && !inSnippetMode && !quickFixWidgetVisible",
-      run: handleAiEdit,
-    })
-  }
-  const handleAiEdit = React.useCallback(
-    (editor?: monaco.editor.ICodeEditor) => {
-      console.log("editorRef", editorRef)
-      const e = editor ?? editorRef
-      if (!e) return
-      const selection = e.getSelection()
-      console.log("selection", selection)
-      if (!selection) return
-      const pos = selection.getPosition()
-      const start = selection.getStartPosition()
-      const end = selection.getEndPosition()
-      let pref: monaco.editor.ContentWidgetPositionPreference
-      let id = ""
-      const isMultiline = start.lineNumber !== end.lineNumber
-      if (isMultiline) {
-        if (pos.lineNumber <= start.lineNumber) {
-          pref = monaco.editor.ContentWidgetPositionPreference.ABOVE
-        } else {
-          pref = monaco.editor.ContentWidgetPositionPreference.BELOW
-        }
-      } else {
-        pref = monaco.editor.ContentWidgetPositionPreference.ABOVE
-      }
-      e.changeViewZones(function (changeAccessor) {
-        if (!generateRef.current) return
-        if (pref === monaco.editor.ContentWidgetPositionPreference.ABOVE) {
-          id = changeAccessor.addZone({
-            afterLineNumber: start.lineNumber - 1,
-            heightInLines: 2,
-            domNode: generateRef.current,
-          })
-        }
-      })
-      setGenerate((prev) => {
-        return {
-          ...prev,
-          show: true,
-          pref: [pref],
-          id,
-        }
-      })
-    },
-    [editorRef]
-  )
-
-  // handle apply code
-  const handleApplyCode = useCallback(
-    (mergedCode: string, originalCode: string) => {
-      if (!editorRef) return
-      const model = editorRef.getModel()
-      if (!model) return
-      ;(model as any).originalContent = originalCode
-
-      const originalLines = originalCode.split("\n")
-      const mergedLines = mergedCode.split("\n")
-      const decorations: monaco.editor.IModelDeltaDecoration[] = []
-      const combinedLines: string[] = []
-
-      let i = 0
-      let inDiffBlock = false
-      let diffBlockStart = 0
-      let originalBlock: string[] = []
-      let mergedBlock: string[] = []
-
-      while (i < Math.max(originalLines.length, mergedLines.length)) {
-        if (originalLines[i] !== mergedLines[i]) {
-          if (!inDiffBlock) {
-            inDiffBlock = true
-            diffBlockStart = combinedLines.length
-            originalBlock = []
-            mergedBlock = []
-          }
-
-          if (i < originalLines.length) originalBlock.push(originalLines[i])
-          if (i < mergedLines.length) mergedBlock.push(mergedLines[i])
-        } else {
-          if (inDiffBlock) {
-            // Add the entire original block with deletion decoration
-            originalBlock.forEach((line) => {
-              combinedLines.push(line)
-              decorations.push({
-                range: new monaco.Range(
-                  combinedLines.length,
-                  1,
-                  combinedLines.length,
-                  1
-                ),
-                options: {
-                  isWholeLine: true,
-                  className: "removed-line-decoration",
-                  glyphMarginClassName: "removed-line-glyph",
-                  linesDecorationsClassName: "removed-line-number",
-                  minimap: { color: "rgb(255, 0, 0, 0.2)", position: 2 },
-                },
-              })
-            })
-
-            // Add the entire merged block with addition decoration
-            mergedBlock.forEach((line) => {
-              combinedLines.push(line)
-              decorations.push({
-                range: new monaco.Range(
-                  combinedLines.length,
-                  1,
-                  combinedLines.length,
-                  1
-                ),
-                options: {
-                  isWholeLine: true,
-                  className: "added-line-decoration",
-                  glyphMarginClassName: "added-line-glyph",
-                  linesDecorationsClassName: "added-line-number",
-                  minimap: { color: "rgb(0, 255, 0, 0.2)", position: 2 },
-                },
-              })
-            })
-
-            inDiffBlock = false
-          }
-
-          combinedLines.push(originalLines[i])
-        }
-        i++
-      }
-
-      // Handle any remaining diff block at the end
-      if (inDiffBlock) {
-        originalBlock.forEach((line) => {
-          combinedLines.push(line)
-          decorations.push({
-            range: new monaco.Range(
-              combinedLines.length,
-              1,
-              combinedLines.length,
-              1
-            ),
-            options: {
-              isWholeLine: true,
-              className: "removed-line-decoration",
-              glyphMarginClassName: "removed-line-glyph",
-              linesDecorationsClassName: "removed-line-number",
-              minimap: { color: "rgb(255, 0, 0, 0.2)", position: 2 },
-            },
-          })
-        })
-
-        mergedBlock.forEach((line) => {
-          combinedLines.push(line)
-          decorations.push({
-            range: new monaco.Range(
-              combinedLines.length,
-              1,
-              combinedLines.length,
-              1
-            ),
-            options: {
-              isWholeLine: true,
-              className: "added-line-decoration",
-              glyphMarginClassName: "added-line-glyph",
-              linesDecorationsClassName: "added-line-number",
-              minimap: { color: "rgb(0, 255, 0, 0.2)", position: 2 },
-            },
-          })
-        })
-      }
-
-      model.setValue(combinedLines.join("\n"))
-      const newDecorations = editorRef.createDecorationsCollection(decorations)
-      setMergeDecorationsCollection(newDecorations)
-    },
-    [editorRef]
-  )
-
-  useEffect(() => {
-    const handleBeforeUnload = (e: BeforeUnloadEvent) => {
-      if (hasUnsavedFiles) {
-        e.preventDefault()
-        e.returnValue =
-          "You have unsaved changes. Are you sure you want to leave?"
-        return e.returnValue
-      }
-    }
-    window.addEventListener("beforeunload", handleBeforeUnload)
-    return () => window.removeEventListener("beforeunload", handleBeforeUnload)
-  }, [hasUnsavedFiles])
-
-  // Generate widget effect
-  useEffect(() => {
-    if (generate.show) {
-      setShowSuggestion(false)
-      editorRef?.changeViewZones(function (changeAccessor) {
-        if (!generateRef.current) return
-        if (!generate.id) {
-          const id = changeAccessor.addZone({
-            afterLineNumber: cursorLine,
-            heightInLines: 3,
-            domNode: generateRef.current,
-          })
-          setGenerate((prev) => {
-            return { ...prev, id, line: cursorLine }
-          })
-        }
-        setGenerate((prev) => {
-          return { ...prev, line: cursorLine }
-        })
-      })
-
-      if (!generateWidgetRef.current) return
-      const widgetElement = generateWidgetRef.current
-
-      const contentWidget = {
-        getDomNode: () => {
-          return widgetElement
-        },
-        getId: () => {
-          return "generate.widget"
-        },
-        getPosition: () => {
-          return {
-            position: {
-              lineNumber: cursorLine,
-              column: 1,
-            },
-            preference: generate.pref,
-          }
-        },
-      }
-
-      // window width - sidebar width, times the percentage of the editor panel
-      const width = editorPanelRef.current
-        ? (editorPanelRef.current.getSize() / 100) * (window.innerWidth - 224)
-        : 400 //fallback
-
-      setGenerate((prev) => {
-        return {
-          ...prev,
-          widget: contentWidget,
-          width,
-        }
-      })
-      editorRef?.addContentWidget(contentWidget)
-
-      if (generateRef.current && generateWidgetRef.current) {
-        editorRef?.applyFontInfo(generateRef.current)
-        editorRef?.applyFontInfo(generateWidgetRef.current)
-      }
-    } else {
-      editorRef?.changeViewZones(function (changeAccessor) {
-        changeAccessor.removeZone(generate.id)
-        setGenerate((prev) => {
-          return { ...prev, id: "" }
-        })
-      })
-
-      if (!generate.widget) return
-      editorRef?.removeContentWidget(generate.widget)
-      setGenerate((prev) => {
-        return {
-          ...prev,
-          widget: undefined,
-        }
-      })
-    }
-  }, [generate.show])
-
-  // Suggestion widget effect
-  useEffect(() => {
-    if (!suggestionRef.current || !editorRef) return
-    const widgetElement = suggestionRef.current
-    const suggestionWidget: monaco.editor.IContentWidget = {
-      getDomNode: () => {
-        return widgetElement
-      },
-      getId: () => {
-        return "suggestion.widget"
-      },
-      getPosition: () => {
-        const selection = editorRef?.getSelection()
-        const column = Math.max(3, selection?.positionColumn ?? 1)
-        let lineNumber = selection?.positionLineNumber ?? 1
-        let pref = monaco.editor.ContentWidgetPositionPreference.ABOVE
-        if (lineNumber <= 3) {
-          pref = monaco.editor.ContentWidgetPositionPreference.BELOW
-        }
-        return {
-          preference: [pref],
-          position: {
-            lineNumber,
-            column,
-          },
-        }
-      },
-    }
-    if (isSelected) {
-      editorRef?.addContentWidget(suggestionWidget)
-      editorRef?.applyFontInfo(suggestionRef.current)
-    } else {
-      editorRef?.removeContentWidget(suggestionWidget)
-    }
-  }, [isSelected])
-
-  // Decorations effect for generate widget tips
-  useEffect(() => {
-    if (decorations.options.length === 0) {
-      decorations.instance?.clear()
-    }
-
-    const model = editorRef?.getModel()
-    // added this because it was giving client side exception - Illegal value for lineNumber when opening an empty file
-    if (model) {
-      const totalLines = model.getLineCount()
-      // Check if the cursorLine is a valid number, If cursorLine is out of bounds, we fall back to 1 (the first line) as a default safe value.
-      const lineNumber =
-        cursorLine > 0 && cursorLine <= totalLines ? cursorLine : 1 // fallback to a valid line number
-      // If for some reason the content doesn't exist, we use an empty string as a fallback.
-      const line = model.getLineContent(lineNumber) ?? ""
-      // Check if the line is not empty or only whitespace (i.e., `.trim()` removes spaces).
-      // If the line has content, we clear any decorations using the instance of the `decorations` object.
-      // Decorations refer to editor highlights, underlines, or markers, so this clears those if conditions are met.
-      if (line.trim() !== "") {
-        decorations.instance?.clear()
-        return
-      }
-    }
-
-    if (decorations.instance) {
-      decorations.instance.set(decorations.options)
-    } else {
-      const instance = editorRef?.createDecorationsCollection()
-      instance?.set(decorations.options)
-
-      setDecorations((prev) => {
-        return {
-          ...prev,
-          instance,
-        }
-      })
-    }
-  }, [decorations.options])
-
-  // Save file keybinding logic effect
-  // Function to save the file content after a debounce period
-  const debouncedSaveData = useCallback(
-    debounce((activeFileId: string | undefined) => {
-      if (activeFileId) {
-        // Get the current content of the file
-        const content = fileContents[activeFileId]
-
-        // Mark the file as saved in the tabs
-        setTabs((prev) =>
-          prev.map((tab) =>
-            tab.id === activeFileId ? { ...tab, saved: true } : tab
-          )
-        )
-        apiClient.file.save.$post({
-          json: {
-            fileId: activeFileId,
-            content: content,
-            projectId: sandboxData.id,
-          },
-        })
-      }
-    }, Number(process.env.FILE_SAVE_DEBOUNCE_DELAY) || 1000),
-    [socket, fileContents]
-  )
-
-  // Keydown event listener to trigger file save on Ctrl+S or Cmd+S, and toggle AI chat on Ctrl+L or Cmd+L
-  useEffect(() => {
-    const down = (e: KeyboardEvent) => {
-      if (e.key === "s" && (e.metaKey || e.ctrlKey)) {
-        e.preventDefault()
-        debouncedSaveData(activeFileId)
-      } else if (e.key === "l" && (e.metaKey || e.ctrlKey)) {
-        e.preventDefault()
-        setIsAIChatOpen((prev) => !prev)
-      }
-    }
-
-    document.addEventListener("keydown", down)
-
-    // Added this line to prevent Monaco editor from handling Cmd/Ctrl+L
-    editorRef?.addCommand(monaco.KeyMod.CtrlCmd | monaco.KeyCode.KeyL, () => {
-      setIsAIChatOpen((prev) => !prev)
-    })
-
-    return () => {
-      document.removeEventListener("keydown", down)
-    }
-  }, [activeFileId, tabs, debouncedSaveData, setIsAIChatOpen, editorRef])
-
-  // Connection/disconnection effect
-  useEffect(() => {
-    socket?.connect()
-    return () => {
-      socket?.disconnect()
-    }
-  }, [socket])
-
-  // Socket event listener effect
-  const isFirstRun = useRef(true)
-  useEffect(() => {
-    const onConnect = () => {}
-
-    const onDisconnect = () => {
-      setTerminals([])
-    }
-
-    const onRefreshEvent = async () => {
-      try {
-        const response = await apiClient.file.tree.$get({
-          query: {
-            projectId: sandboxData.id,
-          },
-        })
-
-        if (response.status === 200) {
-          const data = await response.json()
-          if (data.success && data.data) {
-            setFiles(data.data as (TFolder | TFile)[])
-          } else {
-            toast.error("Failed to load file tree")
-          }
-        } else {
-          toast.error("Failed to load file tree")
-        }
-      } catch (error) {
-        console.error("Error loading file tree:", error)
-        toast.error("Failed to load file tree")
-      }
-    }
-
-    const onError = (message: string) => {
-      toast.error(message)
-    }
-
-    const onTerminalResponse = (response: { id: string; data: string }) => {
-      const term = terminals.find((t) => t.id === response.id)
-      if (term && term.terminal) {
-        term.terminal.write(response.data)
-      }
-    }
-
-    const onDisableAccess = (message: string) => {
-      if (!isOwner)
-        setDisableAccess({
-          isDisabled: true,
-          message,
-        })
-    }
-
-    socket?.on("connect", onConnect)
-    socket?.on("disconnect", onDisconnect)
-    socket?.on("error", onError)
-    socket?.on("terminalResponse", onTerminalResponse)
-    socket?.on("disableAccess", onDisableAccess)
-    socket?.on("previewURL", loadPreviewURL)
-
-    // Only run onRefreshEvent on first mount
-    if (isFirstRun.current) {
-      onRefreshEvent()
-      isFirstRun.current = false
-    }
-
-    return () => {
-      socket?.off("connect", onConnect)
-      socket?.off("disconnect", onDisconnect)
-      socket?.off("refreshFiles", onRefreshEvent)
-      socket?.off("error", onError)
-      socket?.off("terminalResponse", onTerminalResponse)
-      socket?.off("disableAccess", onDisableAccess)
-      socket?.off("previewURL", loadPreviewURL)
-    }
-  }, [
-    socket,
->>>>>>> 7038d046
     terminals,
     setFiles,
     setDisableAccess,
     loadPreviewURL,
-<<<<<<< HEAD
-  })
-=======
-  ])
-
-  // Helper functions for tabs:
-
-  // Initialize debounced function once
-  const fileCache = useRef(new Map())
-
-  // Debounced function to get file content
-  const debouncedGetFile = (tabId: any, callback: any) => {
-    apiClient.file
-      .$get({
-        query: {
-          fileId: tabId,
-          projectId: sandboxData.id,
-        },
-      })
-      .then(async (res) => {
-        if (res.status === 200) {
-          callback(await res.json())
-        }
-      })
-  } // 300ms debounce delay, adjust as needed
-
-  const selectFile = (tab: TTab) => {
-    if (tab.id === activeFileId) return
-
-    setGenerate((prev) => ({ ...prev, show: false }))
-
-    // Normalize the file path and name for comparison
-    const normalizedId = tab.id.replace(/^\/+/, "") // Remove leading slashes
-    const fileName = tab.name.split("/").pop() || ""
-
-    // Check if the tab already exists in the list of open tabs
-    const existingTab = tabs.find((t) => {
-      const normalizedTabId = t.id.replace(/^\/+/, "")
-      const tabFileName = t.name.split("/").pop() || ""
-      return normalizedTabId === normalizedId || tabFileName === fileName
-    })
->>>>>>> 7038d046
-
+  })
   // Socket management
   const { socket, timeoutDialog, setTimeoutDialog } = useEditorSocket({
     userData,
@@ -886,136 +112,9 @@
       } else {
         setIsAIChatOpen(value)
       }
-<<<<<<< HEAD
+
     },
   })
-=======
-    }
-  }
-  /**
-   * The `prefetchFile` function checks if the file content for a tab is already loaded and if not,
-   * fetches it using a debounced function.
-   */
-  const prefetchFile = (tab: TTab) => {
-    if (fileContents[tab.id]) return
-    debouncedGetFile(tab.id, (response: string) => {
-      setFileContents((prev) => ({ ...prev, [tab.id]: response }))
-    })
-  }
-
-  // Added this effect to update fileContents when the editor content changes
-  useEffect(() => {
-    if (activeFileId) {
-      // Cache the current active file content using the file ID as the key
-      setFileContents((prev) => ({
-        ...prev,
-        [activeFileId]: activeFileContent,
-      }))
-    }
-  }, [activeFileContent, activeFileId])
-
-  // Close tab and remove from tabs
-  const closeTab = (id: string) => {
-    const numTabs = tabs.length
-    const index = tabs.findIndex((t) => t.id === id)
-
-    console.log("closing tab", id, index)
-
-    if (index === -1) return
-    const selectedTab = tabs[index]
-    // check if the tab has unsaved changes
-    if (selectedTab && !selectedTab.saved) {
-      // Show a confirmation dialog to the user
-      setShowAlert({ type: "tab", id })
-      return
-    }
-    const nextId =
-      activeFileId === id
-        ? numTabs === 1
-          ? null
-          : index < numTabs - 1
-          ? tabs[index + 1].id
-          : tabs[index - 1].id
-        : activeFileId
-
-    setTabs((prev) => prev.filter((t) => t.id !== id))
-
-    if (!nextId) {
-      setActiveFileId("")
-    } else {
-      const nextTab = tabs.find((t) => t.id === nextId)
-      if (nextTab) {
-        selectFile(nextTab)
-      }
-    }
-  }
-
-  const closeTabs = (ids: string[]) => {
-    const numTabs = tabs.length
-
-    if (numTabs === 0) return
-
-    const allIndexes = ids.map((id) => tabs.findIndex((t) => t.id === id))
-
-    const indexes = allIndexes.filter((index) => index !== -1)
-    if (indexes.length === 0) return
-
-    console.log("closing tabs", ids, indexes)
-
-    const activeIndex = tabs.findIndex((t) => t.id === activeFileId)
-
-    const newTabs = tabs.filter((t) => !ids.includes(t.id))
-    setTabs(newTabs)
-
-    if (indexes.length === numTabs) {
-      setActiveFileId("")
-    } else {
-      const nextTab =
-        newTabs.length > activeIndex
-          ? newTabs[activeIndex]
-          : newTabs[newTabs.length - 1]
-      if (nextTab) {
-        selectFile(nextTab)
-      }
-    }
-  }
-
-  const handleRename = (
-    id: string,
-    newName: string,
-    oldName: string,
-    type: "file" | "folder"
-  ) => {
-    const valid = validateName(newName, oldName, type)
-    if (!valid.status) {
-      if (valid.message) toast.error("Invalid file name.")
-      return false
-    }
-
-    apiClient.file.rename.$post({
-      json: {
-        fileId: id,
-        newName,
-        projectId: sandboxData.id,
-      },
-    })
-    setTabs((prev) =>
-      prev.map((tab) => (tab.id === id ? { ...tab, name: newName } : tab))
-    )
-
-    return true
-  }
-
-  const handleDeleteFile = (file: TFile) => {
-    apiClient.file.$delete({
-      query: {
-        fileId: file.id,
-        projectId: sandboxData.id,
-      },
-    })
-    closeTab(file.id)
-  }
->>>>>>> 7038d046
 
   // File management
   const {
@@ -1040,7 +139,6 @@
     setShowAlert,
   })
 
-<<<<<<< HEAD
   // Code diff and merge logic
   const { handleApplyCode } = useCodeDiffer({
     editorRef: editorRef || null,
@@ -1056,36 +154,6 @@
     },
     [handleApplyCode]
   )
-=======
-    apiClient.file.folder
-      .$get({
-        query: {
-          folderId: folder.id,
-          projectId: sandboxData.id,
-        },
-      })
-      .then(async (res) => {
-        if (res.status === 200) {
-          const data = await res.json()
-          closeTabs(data)
-        }
-      })
-
-    apiClient.file.folder
-      .$delete({
-        query: {
-          folderId: folder.id,
-          projectId: sandboxData.id,
-        },
-      })
-      .then(async (res) => {
-        if (res.status === 200) {
-          const data = await res.json()
-          closeTabs(data.data?.map((item: any) => item.id) ?? [])
-        }
-      })
-  }
->>>>>>> 7038d046
 
   // Generate widget handlers
   const { generateInputProps } = useGenerateWidget({
@@ -1168,7 +236,6 @@
           toggleAIChat={toggleAIChat}
           isAIChatOpen={isAIChatOpen}
         />
-<<<<<<< HEAD
 
         {/* Main Editor Layout */}
         <EditorLayout
@@ -1201,213 +268,6 @@
           setMergeDecorationsCollection={setMergeDecorationsCollection}
           sandboxData={sandboxData}
         />
-=======
-        {/* Outer ResizablePanelGroup for main layout */}
-        <ResizablePanelGroup
-          direction={isHorizontalLayout ? "horizontal" : "vertical"}
-        >
-          {/* Left side: Editor and Preview/Terminal */}
-          <ResizablePanel defaultSize={isAIChatOpen ? 80 : 100} minSize={50}>
-            <ResizablePanelGroup
-              direction={isHorizontalLayout ? "vertical" : "horizontal"}
-            >
-              <ResizablePanel
-                className="p-2 flex flex-col"
-                maxSize={80}
-                minSize={30}
-                defaultSize={70}
-                ref={editorPanelRef}
-              >
-                <div className="pb-2 w-full flex gap-2 overflow-x-auto tab-scroll">
-                  {/* File tabs */}
-                  {tabs.map((tab) => (
-                    <Tab
-                      key={tab.id}
-                      saved={tab.saved}
-                      selected={activeFileId === tab.id}
-                      onClick={(e) => {
-                        selectFile(tab)
-                      }}
-                      onClose={() => closeTab(tab.id)}
-                    >
-                      {tab.name}
-                    </Tab>
-                  ))}
-                </div>
-                {/* Monaco editor */}
-                <div
-                  ref={editorContainerRef}
-                  className="grow w-full overflow-hidden rounded-md relative"
-                >
-                  {!activeFileId ? (
-                    <>
-                      <div className="w-full h-full flex items-center justify-center text-xl font-medium text-muted-foreground/50 select-none">
-                        <FileJson className="w-6 h-6 mr-3" />
-                        No file selected.
-                      </div>
-                    </>
-                  ) : // Note clerk.loaded is required here due to a bug: https://github.com/clerk/javascript/issues/1643
-                  clerk.loaded ? (
-                    <>
-                      {/* {provider && userInfo ? (
-                          <Cursors yProvider={provider} userInfo={userInfo} />
-                        ) : null} */}
-                      <Editor
-                        height="100%"
-                        language={editorLanguage}
-                        beforeMount={handleEditorWillMount}
-                        onMount={handleEditorMount}
-                        path={activeFileId}
-                        onChange={(value) => {
-                          // If the new content is different from the cached content, update it
-                          if (value !== fileContents[activeFileId]) {
-                            setActiveFileContent(value ?? "") // Update the active file content
-                            // Mark the file as unsaved by setting 'saved' to false
-                            setTabs((prev) =>
-                              prev.map((tab) =>
-                                tab.id === activeFileId
-                                  ? { ...tab, saved: false }
-                                  : tab
-                              )
-                            )
-                          } else {
-                            // If the content matches the cached content, mark the file as saved
-                            setTabs((prev) =>
-                              prev.map((tab) =>
-                                tab.id === activeFileId
-                                  ? { ...tab, saved: true }
-                                  : tab
-                              )
-                            )
-                          }
-                        }}
-                        theme={theme === "light" ? "vs" : "vs-dark"}
-                        options={{
-                          tabSize: 2,
-                          minimap: {
-                            enabled: false,
-                          },
-                          padding: {
-                            bottom: 4,
-                            top: 4,
-                          },
-                          scrollBeyondLastLine: false,
-                          fixedOverflowWidgets: true,
-                          fontFamily: "var(--font-geist-mono)",
-                        }}
-                        value={activeFileContent}
-                      />
-                    </>
-                  ) : (
-                    <div className="w-full h-full flex items-center justify-center text-xl font-medium text-muted-foreground/50 select-none">
-                      <Loader2 className="animate-spin w-6 h-6 mr-3" />
-                      Waiting for Clerk to load...
-                    </div>
-                  )}
-                </div>
-              </ResizablePanel>
-              <ResizableHandle />
-              <ResizablePanel defaultSize={30}>
-                <ResizablePanelGroup
-                  direction={
-                    isAIChatOpen && isHorizontalLayout
-                      ? "horizontal"
-                      : isAIChatOpen
-                      ? "vertical"
-                      : isHorizontalLayout
-                      ? "horizontal"
-                      : "vertical"
-                  }
-                >
-                  <ResizablePanel
-                    ref={previewPanelRef}
-                    defaultSize={isPreviewCollapsed ? 4 : 20}
-                    minSize={25}
-                    collapsedSize={isHorizontalLayout ? 20 : 4}
-                    className="p-2 flex flex-col gap-2"
-                    collapsible
-                    onCollapse={() => setIsPreviewCollapsed(true)}
-                    onExpand={() => setIsPreviewCollapsed(false)}
-                  >
-                    <div className="flex items-center justify-between">
-                      <Button
-                        onClick={toggleLayout}
-                        size="sm"
-                        variant="ghost"
-                        className="mr-2 border"
-                        disabled={isAIChatOpen}
-                      >
-                        {isHorizontalLayout ? (
-                          <ArrowRightToLine className="w-4 h-4" />
-                        ) : (
-                          <ArrowDownToLine className="w-4 h-4" />
-                        )}
-                      </Button>
-                      <PreviewWindow
-                        open={togglePreviewPanel}
-                        collapsed={isPreviewCollapsed}
-                        src={previewURL}
-                        ref={previewWindowRef}
-                      />
-                    </div>
-                    {!isPreviewCollapsed && (
-                      <div className="w-full grow rounded-md overflow-hidden bg-background mt-2">
-                        <iframe
-                          width={"100%"}
-                          height={"100%"}
-                          src={previewURL}
-                        />
-                      </div>
-                    )}
-                  </ResizablePanel>
-                  <ResizableHandle />
-                  <ResizablePanel
-                    defaultSize={50}
-                    minSize={20}
-                    className="p-2 flex flex-col"
-                  >
-                    {isOwner ? (
-                      <Terminals />
-                    ) : (
-                      <div className="w-full h-full flex items-center justify-center text-lg font-medium text-muted-foreground/50 select-none">
-                        <TerminalSquare className="w-4 h-4 mr-2" />
-                        No terminal access.
-                      </div>
-                    )}
-                  </ResizablePanel>
-                </ResizablePanelGroup>
-              </ResizablePanel>
-            </ResizablePanelGroup>
-          </ResizablePanel>
-          {/* Right side: AIChat (if open) */}
-          {isAIChatOpen && (
-            <>
-              <ResizableHandle />
-              <ResizablePanel defaultSize={30} minSize={15}>
-                <AIChat
-                  activeFileContent={activeFileContent}
-                  activeFileName={
-                    tabs.find((tab) => tab.id === activeFileId)?.name ||
-                    "No file selected"
-                  }
-                  onClose={toggleAIChat}
-                  editorRef={{ current: editorRef }}
-                  lastCopiedRangeRef={lastCopiedRangeRef}
-                  files={files}
-                  templateType={sandboxData.type}
-                  projectName={sandboxData.name}
-                  projectId={sandboxData.id}
-                  handleApplyCode={handleApplyCode}
-                  mergeDecorationsCollection={mergeDecorationsCollection}
-                  setMergeDecorationsCollection={setMergeDecorationsCollection}
-                  selectFile={selectFile}
-                  tabs={tabs}
-                />
-              </ResizablePanel>
-            </>
-          )}
-        </ResizablePanelGroup>
->>>>>>> 7038d046
       </PreviewProvider>
 
       {/* Session Timeout Dialog */}
