<<<<<<< HEAD
import { Toaster } from "@/components/ui/sonner"
import { ThemeProvider } from "@/components/ui/theme-provider"
import { PreviewProvider } from "@/context/PreviewContext"
import { SocketProvider } from '@/context/SocketContext'
=======
import { ThemeProvider } from "@/components/layout/themeProvider"
import { Toaster } from "@/components/ui/sonner"
import { PreviewProvider } from "@/context/PreviewContext"
import { SocketProvider } from "@/context/SocketContext"
>>>>>>> 7563df85
import { ClerkProvider } from "@clerk/nextjs"
import { Analytics } from "@vercel/analytics/react"
import { GeistMono } from "geist/font/mono"
import { GeistSans } from "geist/font/sans"
import type { Metadata } from "next"
import "./globals.css"

export const metadata: Metadata = {
  title: "Sandbox",
  description: "A collaborative, AI-powered cloud code editing environment",
}

export default function RootLayout({
  children,
}: Readonly<{
  children: React.ReactNode
}>) {
  return (
    <ClerkProvider>
      <html lang="en" className={`${GeistSans.variable} ${GeistMono.variable}`}>
        <body>
          <ThemeProvider
            attribute="class"
            defaultTheme="system"
            disableTransitionOnChange
          >
            <SocketProvider>
              <PreviewProvider>{children}</PreviewProvider>
            </SocketProvider>
            <Analytics />
            <Toaster position="bottom-left" richColors />
          </ThemeProvider>
        </body>
      </html>
    </ClerkProvider>
  )
}<|MERGE_RESOLUTION|>--- conflicted
+++ resolved
@@ -1,14 +1,7 @@
-<<<<<<< HEAD
 import { Toaster } from "@/components/ui/sonner"
 import { ThemeProvider } from "@/components/ui/theme-provider"
 import { PreviewProvider } from "@/context/PreviewContext"
 import { SocketProvider } from '@/context/SocketContext'
-=======
-import { ThemeProvider } from "@/components/layout/themeProvider"
-import { Toaster } from "@/components/ui/sonner"
-import { PreviewProvider } from "@/context/PreviewContext"
-import { SocketProvider } from "@/context/SocketContext"
->>>>>>> 7563df85
 import { ClerkProvider } from "@clerk/nextjs"
 import { Analytics } from "@vercel/analytics/react"
 import { GeistMono } from "geist/font/mono"
