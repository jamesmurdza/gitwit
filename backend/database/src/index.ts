// import type { DrizzleD1Database } from "drizzle-orm/d1";
import { drizzle } from "drizzle-orm/d1"
import { json } from "itty-router-extras"
import { z } from "zod"

import { and, eq, sql } from "drizzle-orm"
import * as schema from "./schema"
import {
	Sandbox,
	sandbox,
	sandboxLikes,
	user,
	usersToSandboxes,
} from "./schema"

export interface Env {
	DB: D1Database
	STORAGE: any
	KEY: string
	STORAGE_WORKER_URL: string
}

// https://github.com/drizzle-team/drizzle-orm/tree/main/examples/cloudflare-d1

// npm run generate
// npx wrangler d1 execute d1-sandbox --local --file=./drizzle/<FILE>
interface SandboxWithLiked extends Sandbox {
	liked: boolean
}

interface UserResponse extends Omit<schema.User, "sandbox"> {
	sandbox: SandboxWithLiked[]
}

export default {
	async fetch(
		request: Request,
		env: Env,
		ctx: ExecutionContext
	): Promise<Response> {
		const success = new Response("Success", { status: 200 })
		const invalidRequest = new Response("Invalid Request", { status: 400 })
		const notFound = new Response("Not Found", { status: 404 })
		const methodNotAllowed = new Response("Method Not Allowed", { status: 405 })

		const url = new URL(request.url)
		const path = url.pathname
		const method = request.method

		if (request.headers.get("Authorization") !== env.KEY) {
			return new Response("Unauthorized", { status: 401 })
		}

		const db = drizzle(env.DB, { schema })

		if (path === "/api/sandbox") {
			if (method === "GET") {
				const params = url.searchParams
				if (params.has("id")) {
					const id = params.get("id") as string
					const res = await db.query.sandbox.findFirst({
						where: (sandbox, { eq }) => eq(sandbox.id, id),
						with: {
							usersToSandboxes: true,
						},
					})
					return json(res ?? {})
				} else {
					const res = await db.select().from(sandbox).all()
					return json(res ?? {})
				}
			} else if (method === "DELETE") {
				const params = url.searchParams
				if (params.has("id")) {
					const id = params.get("id") as string
					await db
						.delete(usersToSandboxes)
						.where(eq(usersToSandboxes.sandboxId, id))
					await db.delete(sandbox).where(eq(sandbox.id, id))

					const deleteStorageRequest = new Request(
						`${env.STORAGE_WORKER_URL}/api/project`,
						{
							method: "DELETE",
							body: JSON.stringify({ sandboxId: id }),
							headers: {
								"Content-Type": "application/json",
								Authorization: `${env.KEY}`,
							},
						}
					)
					await env.STORAGE.fetch(deleteStorageRequest)

					return success
				} else {
					return invalidRequest
				}
			} else if (method === "POST") {
				const postSchema = z.object({
					id: z.string(),
					name: z.string().optional(),
					visibility: z.enum(["public", "private"]).optional(),
				})

				const body = await request.json()
				const { id, name, visibility } = postSchema.parse(body)
				const sb = await db
					.update(sandbox)
					.set({ name, visibility })
					.where(eq(sandbox.id, id))
					.returning()
					.get()

				return success
			} else if (method === "PUT") {
				const initSchema = z.object({
					type: z.string(),
					name: z.string(),
					userId: z.string(),
					visibility: z.enum(["public", "private"]),
				})

				const body = await request.json()
				const { type, name, userId, visibility } = initSchema.parse(body)

				const userSandboxes = await db
					.select()
					.from(sandbox)
					.where(eq(sandbox.userId, userId))
					.all()

				if (userSandboxes.length >= 8) {
					return new Response("You reached the maximum # of sandboxes.", {
						status: 400,
					})
				}

				const sb = await db
					.insert(sandbox)
					.values({ type, name, userId, visibility, createdAt: new Date() })
					.returning()
					.get()

				const initStorageRequest = new Request(
					`${env.STORAGE_WORKER_URL}/api/init`,
					{
						method: "POST",
						body: JSON.stringify({ sandboxId: sb.id, type }),
						headers: {
							"Content-Type": "application/json",
							Authorization: `${env.KEY}`,
						},
					}
				)

				await env.STORAGE.fetch(initStorageRequest)

				return new Response(sb.id, { status: 200 })
			} else {
				return methodNotAllowed
			}
		} else if (path === "/api/sandbox/share") {
			if (method === "GET") {
				const params = url.searchParams
				if (params.has("id")) {
					const id = params.get("id") as string
					const res = await db.query.usersToSandboxes.findMany({
						where: (uts, { eq }) => eq(uts.userId, id),
					})

					const owners = await Promise.all(
						res.map(async (r) => {
							const sb = await db.query.sandbox.findFirst({
								where: (sandbox, { eq }) => eq(sandbox.id, r.sandboxId),
								with: {
									author: true,
								},
							})
							if (!sb) return
							return {
								id: sb.id,
								name: sb.name,
								type: sb.type,
								author: sb.author.name,
								authorAvatarUrl: sb.author.avatarUrl,
								sharedOn: r.sharedOn,
							}
						})
					)

					return json(owners ?? {})
				} else return invalidRequest
			} else if (method === "POST") {
				const shareSchema = z.object({
					sandboxId: z.string(),
					email: z.string(),
				})

				const body = await request.json()
				const { sandboxId, email } = shareSchema.parse(body)

				const user = await db.query.user.findFirst({
					where: (user, { eq }) => eq(user.email, email),
					with: {
						sandbox: true,
						usersToSandboxes: true,
					},
				})

				if (!user) {
					return new Response("No user associated with email.", { status: 400 })
				}

				if (user.sandbox.find((sb) => sb.id === sandboxId)) {
					return new Response("Cannot share with yourself!", { status: 400 })
				}

				if (user.usersToSandboxes.find((uts) => uts.sandboxId === sandboxId)) {
					return new Response("User already has access.", { status: 400 })
				}

				await db
					.insert(usersToSandboxes)
					.values({ userId: user.id, sandboxId, sharedOn: new Date() })
					.get()

				return success
			} else if (method === "DELETE") {
				const deleteShareSchema = z.object({
					sandboxId: z.string(),
					userId: z.string(),
				})

				const body = await request.json()
				const { sandboxId, userId } = deleteShareSchema.parse(body)

				await db
					.delete(usersToSandboxes)
					.where(
						and(
							eq(usersToSandboxes.userId, userId),
							eq(usersToSandboxes.sandboxId, sandboxId)
						)
					)

				return success
			} else return methodNotAllowed
<<<<<<< HEAD
		} else if (path === "/api/sandbox/generate" && method === "POST") {
			const generateSchema = z.object({
				userId: z.string(),
			})
			const body = await request.json()
			const { userId } = generateSchema.parse(body)

			const dbUser = await db.query.user.findFirst({
				where: (user, { eq }) => eq(user.id, userId),
			})
			if (!dbUser) {
				return new Response("User not found.", { status: 400 })
			}
			if (dbUser.generations !== null && dbUser.generations >= 10) {
				return new Response("You reached the maximum # of generations.", {
					status: 400,
				})
			}

			await db
				.update(user)
				.set({ generations: sql`${user.generations} + 1` })
				.where(eq(user.id, userId))
				.get()

			return success
		} else if (path === "/api/sandbox/like") {
			if (method === "POST") {
				const likeSchema = z.object({
					sandboxId: z.string(),
					userId: z.string(),
				})

				try {
					const body = await request.json()
					const { sandboxId, userId } = likeSchema.parse(body)

					// Check if user has already liked
					const existingLike = await db.query.sandboxLikes.findFirst({
						where: (likes, { and, eq }) =>
							and(eq(likes.sandboxId, sandboxId), eq(likes.userId, userId)),
					})

					if (existingLike) {
						// Unlike
						await db
							.delete(sandboxLikes)
							.where(
								and(
									eq(sandboxLikes.sandboxId, sandboxId),
									eq(sandboxLikes.userId, userId)
								)
							)

						await db
							.update(sandbox)
							.set({
								likeCount: sql`${sandbox.likeCount} - 1`,
							})
							.where(eq(sandbox.id, sandboxId))

						return json({
							message: "Unlike successful",
							liked: false,
						})
					} else {
						// Like
						await db.insert(sandboxLikes).values({
							sandboxId,
							userId,
							createdAt: new Date(),
						})

						await db
							.update(sandbox)
							.set({
								likeCount: sql`${sandbox.likeCount} + 1`,
							})
							.where(eq(sandbox.id, sandboxId))

						return json({
							message: "Like successful",
							liked: true,
						})
					}
				} catch (error) {
					return new Response("Invalid request format", { status: 400 })
				}
			} else if (method === "GET") {
				const params = url.searchParams
				const sandboxId = params.get("sandboxId")
				const userId = params.get("userId")

				if (!sandboxId || !userId) {
					return invalidRequest
				}

				const like = await db.query.sandboxLikes.findFirst({
					where: (likes, { and, eq }) =>
						and(eq(likes.sandboxId, sandboxId), eq(likes.userId, userId)),
				})

				return json({
					liked: !!like,
				})
			} else {
				return methodNotAllowed
			}
=======
>>>>>>> 13a1816e
		} else if (path === "/api/user") {
			if (method === "GET") {
				const params = url.searchParams

				if (params.has("id")) {
					const id = params.get("id") as string

					const res = await db.query.user.findFirst({
						where: (user, { eq }) => eq(user.id, id),
						with: {
							sandbox: {
								orderBy: (sandbox, { desc }) => [desc(sandbox.createdAt)],
								with: {
									likes: true,
								},
							},
							usersToSandboxes: true,
						},
					})
					if (res) {
						const transformedUser: UserResponse = {
							...res,
							sandbox: res.sandbox.map(
								(sb): SandboxWithLiked => ({
									...sb,
									liked: sb.likes.some((like) => like.userId === id),
								})
							),
						}
						return json(transformedUser)
					}
					return json(res ?? {})
				} else if (params.has("username")) {
					const username = params.get("username") as string
					const userId = params.get("currentUserId")
					const res = await db.query.user.findFirst({
						where: (user, { eq }) => eq(user.username, username),
						with: {
							sandbox: {
								orderBy: (sandbox, { desc }) => [desc(sandbox.createdAt)],
								with: {
									likes: true,
								},
							},
							usersToSandboxes: true,
						},
					})
					if (res) {
						const transformedUser: UserResponse = {
							...res,
							sandbox: res.sandbox.map(
								(sb): SandboxWithLiked => ({
									...sb,
									liked: sb.likes.some((like) => like.userId === userId),
								})
							),
						}
						return json(transformedUser)
					}
					return json(res ?? {})
				} else {
					const res = await db.select().from(user).all()
					return json(res ?? {})
				}
			} else if (method === "POST") {
				const userSchema = z.object({
					id: z.string(),
					name: z.string(),
					email: z.string().email(),
					username: z.string(),
					avatarUrl: z.string().optional(),
					createdAt: z.string().optional(),
					generations: z.number().optional(),
					tier: z.enum(["FREE", "PRO", "ENTERPRISE"]).optional(),
					tierExpiresAt: z.number().optional(),
					lastResetDate: z.number().optional(),
				})

				const body = await request.json()
<<<<<<< HEAD
				const { id, name, email, username, avatarUrl, createdAt, generations } =
					userSchema.parse(body)
=======
				const { id, name, email, username, avatarUrl, createdAt, generations, tier, tierExpiresAt, lastResetDate } = userSchema.parse(body)
>>>>>>> 13a1816e

				const res = await db
					.insert(user)
					.values({
						id,
						name,
						email,
						username,
						avatarUrl,
						createdAt: createdAt ? new Date(createdAt) : new Date(),
						generations,
						tier,
						tierExpiresAt,
						lastResetDate,
					})
					.returning()
					.get()
				return json({ res })
			} else if (method === "DELETE") {
				const params = url.searchParams
				if (params.has("id")) {
					const id = params.get("id") as string
					await db.delete(user).where(eq(user.id, id))
					return success
				} else return invalidRequest
			} else if (method === "PUT") {
				const updateUserSchema = z.object({
					id: z.string(),
					name: z.string().optional(),
					email: z.string().email().optional(),
					username: z.string().optional(),
					avatarUrl: z.string().optional(),
					generations: z.number().optional(),
				})

				try {
					const body = await request.json()
					const validatedData = updateUserSchema.parse(body)

					const { id, username, ...updateData } = validatedData

					// If username is being updated, check for existing username
					if (username) {
						const existingUser = await db
							.select()
							.from(user)
							.where(eq(user.username, username))
							.get()
						if (existingUser && existingUser.id !== id) {
							return json({ error: "Username already exists" }, { status: 409 })
						}
					}

					const cleanUpdateData = {
						...updateData,
						...(username ? { username } : {}),
					}

					const res = await db
						.update(user)
						.set(cleanUpdateData)
						.where(eq(user.id, id))
						.returning()
						.get()

					if (!res) {
						return json({ error: "User not found" }, { status: 404 })
					}

					return json({ res })
				} catch (error) {
					if (error instanceof z.ZodError) {
						return json({ error: error.errors }, { status: 400 })
					}
					return json({ error: "Internal server error" }, { status: 500 })
				}
			} else {
				return methodNotAllowed
			}
		} else if (path === "/api/user/check-username") {
			if (method === "GET") {
				const params = url.searchParams
				const username = params.get("username")

				if (!username) return invalidRequest

				const exists = await db.query.user.findFirst({
					where: (user, { eq }) => eq(user.username, username),
				})

				return json({ exists: !!exists })
			}
			return methodNotAllowed
		} else if (path === "/api/user/increment-generations" && method === "POST") {
			const schema = z.object({
				userId: z.string(),
			})

			const body = await request.json()
			const { userId } = schema.parse(body)

			await db
				.update(user)
				.set({ generations: sql`${user.generations} + 1` })
				.where(eq(user.id, userId))
				.get()

			return success
		} else if (path === "/api/user/update-tier" && method === "POST") {
			const schema = z.object({
				userId: z.string(),
				tier: z.enum(["FREE", "PRO", "ENTERPRISE"]),
				tierExpiresAt: z.date(),
			})

			const body = await request.json()
			const { userId, tier, tierExpiresAt } = schema.parse(body)

			await db
				.update(user)
				.set({ 
					tier,
					tierExpiresAt: tierExpiresAt.getTime(),
					// Reset generations when upgrading tier
					generations: 0
				})
				.where(eq(user.id, userId))
				.get()

			return success
		} else if (path === "/api/user/check-reset" && method === "POST") {
			const schema = z.object({
				userId: z.string(),
			})

			const body = await request.json()
			const { userId } = schema.parse(body)

			const dbUser = await db.query.user.findFirst({
				where: (user, { eq }) => eq(user.id, userId),
			})

			if (!dbUser) {
				return new Response("User not found", { status: 404 })
			}

			const now = new Date()
			const lastReset = dbUser.lastResetDate ? new Date(dbUser.lastResetDate) : new Date(0)

			if (now.getMonth() !== lastReset.getMonth() || now.getFullYear() !== lastReset.getFullYear()) {
				await db
					.update(user)
					.set({ 
						generations: 0,
						lastResetDate: now.getTime()
					})
					.where(eq(user.id, userId))
					.get()
				
				return new Response("Reset successful", { status: 200 })
			}

			return new Response("No reset needed", { status: 200 })
		} else return notFound
	},
}<|MERGE_RESOLUTION|>--- conflicted
+++ resolved
@@ -245,117 +245,6 @@
 
 				return success
 			} else return methodNotAllowed
-<<<<<<< HEAD
-		} else if (path === "/api/sandbox/generate" && method === "POST") {
-			const generateSchema = z.object({
-				userId: z.string(),
-			})
-			const body = await request.json()
-			const { userId } = generateSchema.parse(body)
-
-			const dbUser = await db.query.user.findFirst({
-				where: (user, { eq }) => eq(user.id, userId),
-			})
-			if (!dbUser) {
-				return new Response("User not found.", { status: 400 })
-			}
-			if (dbUser.generations !== null && dbUser.generations >= 10) {
-				return new Response("You reached the maximum # of generations.", {
-					status: 400,
-				})
-			}
-
-			await db
-				.update(user)
-				.set({ generations: sql`${user.generations} + 1` })
-				.where(eq(user.id, userId))
-				.get()
-
-			return success
-		} else if (path === "/api/sandbox/like") {
-			if (method === "POST") {
-				const likeSchema = z.object({
-					sandboxId: z.string(),
-					userId: z.string(),
-				})
-
-				try {
-					const body = await request.json()
-					const { sandboxId, userId } = likeSchema.parse(body)
-
-					// Check if user has already liked
-					const existingLike = await db.query.sandboxLikes.findFirst({
-						where: (likes, { and, eq }) =>
-							and(eq(likes.sandboxId, sandboxId), eq(likes.userId, userId)),
-					})
-
-					if (existingLike) {
-						// Unlike
-						await db
-							.delete(sandboxLikes)
-							.where(
-								and(
-									eq(sandboxLikes.sandboxId, sandboxId),
-									eq(sandboxLikes.userId, userId)
-								)
-							)
-
-						await db
-							.update(sandbox)
-							.set({
-								likeCount: sql`${sandbox.likeCount} - 1`,
-							})
-							.where(eq(sandbox.id, sandboxId))
-
-						return json({
-							message: "Unlike successful",
-							liked: false,
-						})
-					} else {
-						// Like
-						await db.insert(sandboxLikes).values({
-							sandboxId,
-							userId,
-							createdAt: new Date(),
-						})
-
-						await db
-							.update(sandbox)
-							.set({
-								likeCount: sql`${sandbox.likeCount} + 1`,
-							})
-							.where(eq(sandbox.id, sandboxId))
-
-						return json({
-							message: "Like successful",
-							liked: true,
-						})
-					}
-				} catch (error) {
-					return new Response("Invalid request format", { status: 400 })
-				}
-			} else if (method === "GET") {
-				const params = url.searchParams
-				const sandboxId = params.get("sandboxId")
-				const userId = params.get("userId")
-
-				if (!sandboxId || !userId) {
-					return invalidRequest
-				}
-
-				const like = await db.query.sandboxLikes.findFirst({
-					where: (likes, { and, eq }) =>
-						and(eq(likes.sandboxId, sandboxId), eq(likes.userId, userId)),
-				})
-
-				return json({
-					liked: !!like,
-				})
-			} else {
-				return methodNotAllowed
-			}
-=======
->>>>>>> 13a1816e
 		} else if (path === "/api/user") {
 			if (method === "GET") {
 				const params = url.searchParams
@@ -435,13 +324,8 @@
 				})
 
 				const body = await request.json()
-<<<<<<< HEAD
-				const { id, name, email, username, avatarUrl, createdAt, generations } =
-					userSchema.parse(body)
-=======
+
 				const { id, name, email, username, avatarUrl, createdAt, generations, tier, tierExpiresAt, lastResetDate } = userSchema.parse(body)
->>>>>>> 13a1816e
-
 				const res = await db
 					.insert(user)
 					.values({
