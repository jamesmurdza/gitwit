{
  "name": "@gitwit/db",
  "version": "1.0.0",
  "main": "index.js",
  "scripts": {
    "build": "tsc",
    "dev": "tsc --watch"
  },
  "dependencies": {
    "drizzle-orm": "^0.44.2",
<<<<<<< HEAD
    "zod-openapi": "^4.2.4"
  },
  "devDependencies": {
    "@types/node": "^20.19.1",
    "typescript": "^5.8.3"
=======
    "zod-openapi": "^4.2.4",
    "dotenv": "^16.4.5"
  },
  "scripts": {
    "migrate": "npx drizzle-kit migrate",
    "generate": "npx drizzle-kit generate"
>>>>>>> c3057ff8
  }
}<|MERGE_RESOLUTION|>--- conflicted
+++ resolved
@@ -4,23 +4,17 @@
   "main": "index.js",
   "scripts": {
     "build": "tsc",
-    "dev": "tsc --watch"
+    "dev": "tsc --watch",
+    "migrate": "npx drizzle-kit migrate",
+    "generate": "npx drizzle-kit generate"
   },
   "dependencies": {
     "drizzle-orm": "^0.44.2",
-<<<<<<< HEAD
-    "zod-openapi": "^4.2.4"
+    "zod-openapi": "^4.2.4",
+    "dotenv": "^16.4.5"
   },
   "devDependencies": {
     "@types/node": "^20.19.1",
     "typescript": "^5.8.3"
-=======
-    "zod-openapi": "^4.2.4",
-    "dotenv": "^16.4.5"
-  },
-  "scripts": {
-    "migrate": "npx drizzle-kit migrate",
-    "generate": "npx drizzle-kit generate"
->>>>>>> c3057ff8
   }
 }