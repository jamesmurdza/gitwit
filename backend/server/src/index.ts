--- conflicted
+++ resolved
@@ -39,8 +39,6 @@
   saveFileRL,
 } from "./ratelimit";
 
-<<<<<<< HEAD
-=======
 process.on('uncaughtException', (error) => {
   console.error('Uncaught Exception:', error);
   // Do not exit the process
@@ -53,7 +51,6 @@
   // You can also handle the rejected promise here if needed
 });
 
->>>>>>> 7e48faa1
 // The amount of time in ms that a container will stay alive without a hearbeat.
 const CONTAINER_TIMEOUT = 60_000;
 
@@ -200,30 +197,6 @@
     const fileWatchers: WatchHandle[] = [];
 
     // Change the owner of the project directory to user
-<<<<<<< HEAD
-    const fixPermissions = async () => {
-      await containers[data.sandboxId].commands.run(
-        `sudo chown -R user "${path.posix.join(dirName, "projects", data.sandboxId)}"`
-      );
-    };
-
-    // Copy all files from the project to the container
-    const sandboxFiles = await getSandboxFiles(data.sandboxId);
-    const containerFiles = containers[data.sandboxId].files;
-    const promises = sandboxFiles.fileData.map(async (file) => {
-      try {
-        const filePath = path.posix.join(dirName, file.id);
-        const parentDirectory = path.dirname(filePath);
-        if (!containerFiles.exists(parentDirectory)) {
-          await containerFiles.makeDir(parentDirectory);
-        }
-        await containerFiles.write(filePath, file.data);
-      } catch (e: any) {
-        console.log("Failed to create file: " + e);
-      }
-    });
-    await Promise.all(promises);
-=======
     const fixPermissions = async (projectDirectory: string) => {
       try {
         await containers[data.sandboxId].commands.run(
@@ -246,7 +219,6 @@
         return false;
       }
     };
->>>>>>> 7e48faa1
 
     // Only continue to container setup if a new container was created
     if (createdContainer) {
@@ -859,14 +831,11 @@
           connections[data.sandboxId]--;
         }
 
-<<<<<<< HEAD
-=======
         // Stop watching file changes in the container
         Promise.all(fileWatchers.map(async (handle : WatchHandle) => {
           await handle.close();
         }));
 
->>>>>>> 7e48faa1
         if (data.isOwner && connections[data.sandboxId] <= 0) {
           socket.broadcast.emit(
             "disableAccess",
