import { TTab } from "@/lib/types"
import { apiClient } from "@/server/client-side-client"
import hljs from "highlight.js"
import "highlight.js/styles/github.css"
import "highlight.js/styles/vs2015.css"
import { Check, CornerUpLeft, FileText, X } from "lucide-react"
import monaco from "monaco-editor"
import React from "react"
import { Components } from "react-markdown"
import { Button } from "../../../ui/button"
import ApplyButton from "../ApplyButton"
import { isFilePath, stringifyContent } from "./chatUtils"

// Create markdown components for chat message component
export const createMarkdownComponents = (
  theme: string,
  renderCopyButton: (text: any) => JSX.Element,
  renderMarkdownElement: (props: any) => JSX.Element,
  askAboutCode: (code: any) => void,
  activeFileName: string,
  activeFileContent: string,
  editorRef: any,
  handleApplyCode: (mergedCode: string, originalCode: string) => void,
  selectFile: (tab: TTab) => void,
  tabs: TTab[],
  projectId: string,
  mergeDecorationsCollection?: monaco.editor.IEditorDecorationsCollection,
  setMergeDecorationsCollection?: (collection: undefined) => void,
  handleAcceptAllChanges?: () => void,
  // Add these new parameters to track per-file diff states
  fileDiffStates?: React.MutableRefObject<Map<string, { granularState: any; decorationsCollection: monaco.editor.IEditorDecorationsCollection | undefined }>>,
  activeFileId?: string
): Components => {
  // Use a local variable to track intended file per render cycle
  let currentIntendedFile: string | null = null

  return {
    code: ({
      node,
      className,
      children,
      ...props
    }: {
      node?: import("hast").Element
      className?: string
      children?: React.ReactNode
      [key: string]: any
    }) => {
      const match = /language-(\w+)/.exec(className || "")
      const stringifiedChildren = stringifyContent(children)

      let highlightedCode = stringifiedChildren
      if (match && match[1]) {
        try {
          highlightedCode = hljs.highlight(stringifiedChildren, {
            language: match[1],
            ignoreIllegals: true,
          }).value
        } catch (error) {
          console.error("Error highlighting code:", error)
          // Fallback to non-highlighted code in case of error
          highlightedCode = stringifiedChildren
        }
      }

      // Determine which file this code block is for
      const targetFile = currentIntendedFile || activeFileId || activeFileName
      const targetFileName = targetFile.split("/").pop()?.toLowerCase() || ""
      
      // Check if THIS SPECIFIC FILE has active diffs
      const fileHasActiveDiff = fileDiffStates?.current?.has(targetFile) && 
        fileDiffStates.current.get(targetFile)?.granularState != null
      
      // Only show accept/reject if:
      // 1. This code block is for the current active file
      // 2. AND that file has an active diff
      const showDiffControls = fileHasActiveDiff && 
        targetFileName === activeFileName.toLowerCase() && 
        mergeDecorationsCollection

      return match ? (
        <div className="relative border border-input rounded-md mt-8 my-2 translate-y-[-1rem]">
          <div className="absolute top-0 left-0 px-2 py-1 text-xs font-semibold text-foreground/70 rounded-tl">
            {match[1]}
          </div>
          <div className="sticky top-0 right-0 flex justify-end z-10">
            <div className="flex flex-row items-center border border-input shadow-lg bg-background rounded-md">
              {renderCopyButton(stringifiedChildren)}
              <div className="w-px bg-input"></div>
              {!showDiffControls ? (
                (() => {
                  if (currentIntendedFile && targetFileName !== activeFileName.toLowerCase()) {
                    // Wrong file - show switch button
                    // Capture the intended file value to avoid race conditions
                    const intendedFilePath = currentIntendedFile
                    return (
                      <Button
                        onClick={async () => {
                          const tab: TTab = {
                            id: intendedFilePath,
                            name: targetFileName,
                            saved: true,
                            type: "file",
                          }
                          selectFile(tab)
                          // Add a small delay to allow file content to load before user can apply code
                          await new Promise(resolve => setTimeout(resolve, 100))
                        }}
                        size="sm"
                        variant="ghost"
                        className="p-1 h-6 text-xs"
                        title={`Switch to ${targetFileName} to apply this code`}
                      >
                        <FileText className="w-3 h-3 mr-1" />
                        {targetFileName}
                      </Button>
                    )
                  }
                  
                  // Show apply button
                  return (
                    <ApplyButton
                      code={stringifiedChildren}
                      activeFileName={activeFileName}
                      activeFileContent={activeFileContent}
                      editorRef={editorRef}
                      onApply={handleApplyCode}
                    />
                  )
                })()
              ) : (
                // Show diff controls only for the active file with diffs
                <div className="flex flex-row items-center">
                  <Button
                    onClick={() => {
                      if (handleAcceptAllChanges) {
                        handleAcceptAllChanges()
                      } else {
                        // Fallback to old implementation if the new prop isn't available
                        if (
                          setMergeDecorationsCollection &&
                          mergeDecorationsCollection &&
                          editorRef?.current
                        ) {
                          const model = editorRef.current?.getModel()
                          if (model) {
                            const granularState = (model as any).granularDiffState
                            
                            if (granularState) {
                              // Accept all changes in granular mode
                              const updatedBlocks = granularState.blocks.map((block: any) => ({
                                ...block,
                                changes: block.changes.map((change: any) => ({
                                  ...change,
                                  accepted: true
                                }))
                              }))

                              const updatedState = {
                                ...granularState,
                                blocks: updatedBlocks,
                                allAccepted: true
                              }

                              // Apply only the accepted additions, remove all removals
                              const finalLines: string[] = []
                              const originalLines = granularState.originalCode.split("\n")
                              let originalIndex = 0

                              for (const block of updatedBlocks) {
                                // Add unchanged lines before this block
                                while (originalIndex < Math.min(originalLines.length, block.startLine - 1)) {
                                  finalLines.push(originalLines[originalIndex])
                                  originalIndex++
                                }

                                // Add only accepted additions (removals are skipped)
                                const additions = block.changes.filter((c: any) => c.type === 'added' && c.accepted)
                                additions.forEach((change: any) => {
                                  finalLines.push(change.content)
                                })

                                // Skip removed lines
                                const removals = block.changes.filter((c: any) => c.type === 'removed')
                                originalIndex += removals.length
                              }

                              // Add remaining unchanged lines
                              while (originalIndex < originalLines.length) {
                                finalLines.push(originalLines[originalIndex])
                                originalIndex++
                              }

                              model.setValue(finalLines.join("\n"))
                            } else {
                              // Fallback to old behavior for backward compatibility
                              const lines = model.getValue().split("\n")
                              const removedLines = new Set()

                              for (let i = 1; i <= lines.length; i++) {
                                const lineDecorations = model.getLineDecorations(i)
                                if (
                                  lineDecorations?.some(
                                    (d: any) =>
                                      d.options.className ===
                                      "removed-line-decoration"
                                  )
                                ) {
                                  removedLines.add(i)
                                }
                              }

                              const finalLines = lines.filter(
                                (_: string, index: number) =>
                                  !removedLines.has(index + 1)
                              )
                              model.setValue(finalLines.join("\n"))
                            }
                          }
                          mergeDecorationsCollection.clear()
                          setMergeDecorationsCollection(undefined)
                        }
                      }
                    }}
                    size="sm"
                    variant="ghost"
                    className="p-1 h-6 min-w-0 flex-shrink-0"
                    title="Accept All Changes"
                  >
                    <Check className="w-4 h-4 text-green-500" />
                  </Button>
                  <div className="w-px bg-input"></div>
                  <Button
                    onClick={() => {
                      if (editorRef?.current && mergeDecorationsCollection) {
                        const model = editorRef.current.getModel()
                        if (model && (model as any).originalContent) {
                          editorRef.current?.setValue(
                            (model as any).originalContent
                          )
                          mergeDecorationsCollection.clear()
                          setMergeDecorationsCollection?.(undefined)
                        }
                      }
                    }}
                    size="sm"
                    variant="ghost"
                    className="p-1 h-6 min-w-0 flex-shrink-0"
                    title="Discard Changes"
                  >
                    <X className="w-4 h-4 text-red-500" />
                  </Button>
                </div>
              )}
              <div className="w-px bg-input"></div>
              <Button
                onClick={(e) => {
                  e.preventDefault()
                  e.stopPropagation()
                  askAboutCode(stringifiedChildren)
                }}
                size="sm"
                variant="ghost"
                className="p-1 h-6"
              >
                <CornerUpLeft className="w-4 h-4" />
              </Button>
            </div>
          </div>
          <pre
            className={`hljs ${theme === "light" ? "hljs-light" : "hljs-dark"}`}
            style={{
              margin: 0,
              padding: "0.5rem",
              fontSize: "0.875rem",
              background: "transparent",
            }}
          >
            <code
              className={`language-${match[1]}`}
              dangerouslySetInnerHTML={{ __html: highlightedCode }}
            />
          </pre>
        </div>
<<<<<<< HEAD
      ) : (
        <code className={className} {...props}>
          {children}
        </code>
=======
        <pre
          className={`hljs ${theme === "light" ? "hljs-light" : "hljs-dark"}`}
          style={{
            margin: 0,
            padding: "0.5rem",
            fontSize: "0.875rem",
            background: "transparent",
          }}
        >
          <code
            className={`language-${match[1]}`}
            dangerouslySetInnerHTML={{ __html: highlightedCode }}
          />
        </pre>
      </div>
    ) : (
      <code className={className} {...props}>
        {children}
      </code>
    )
  },
  // Render markdown elements
  p: ({ node, children, ...props }) => {
    const content = stringifyContent(children)

    if (isFilePath(content)) {
      const isNewFile = content.endsWith("(new file)")
      const filePath = (
        isNewFile ? content.replace(" (new file)", "") : content
>>>>>>> fea0fefa
      )
    },
    // Render markdown elements
    p: ({ node, children, ...props }) => {
      const content = stringifyContent(children)
      const { socket } = useSocket()

      if (isFilePath(content)) {
        const isNewFile = content.endsWith("(new file)")
        const filePath = (
          isNewFile ? content.replace(" (new file)", "") : content
        )
          .split("/")
          .filter((part, index) => index !== 0)
          .join("/")

        // Set the intended file for the NEXT code blocks only
        currentIntendedFile = filePath

<<<<<<< HEAD
        const handleFileClick = () => {
          if (isNewFile) {
            // Use socket for new file creation
            socket?.emit("createFile", { 
              name: filePath, 
              projectId: projectId 
            }, (success: boolean) => {
              if (success) {
=======
      const handleFileClick = () => {
        if (isNewFile) {
          apiClient.file.create
            .$post({
              json: {
                name: filePath,
                projectId: projectId,
              },
            })
            .then((res) => {
              if (res.status === 200) {
>>>>>>> fea0fefa
                const tab: TTab = {
                  id: filePath,
                  name: filePath.split("/").pop() || "",
                  saved: true,
                  type: "file",
                }
                selectFile(tab)
              }
            })
<<<<<<< HEAD
=======
        } else {
          // First check if the file exists in the current tabs
          const existingTab = tabs.find(
            (t) => t.id === filePath || t.name === filePath.split("/").pop()
          )
          if (existingTab) {
            selectFile(existingTab)
>>>>>>> fea0fefa
          } else {
            // First check if the file exists in the current tabs
            const existingTab = tabs.find(
              (t) => t.id === filePath || t.name === filePath.split("/").pop()
            )
            if (existingTab) {
              selectFile(existingTab)
            } else {
              const tab: TTab = {
                id: filePath,
                name: filePath.split("/").pop() || "",
                saved: true,
                type: "file",
              }
              selectFile(tab)
            }
          }
        }

        return (
          <div
            onClick={handleFileClick}
            className="group flex items-center gap-2 px-2 py-1 bg-secondary/50 rounded-md my-2 text-xs hover:bg-secondary cursor-pointer w-fit"
          >
            <FileText className="h-4 w-4" />
            <span className="font-mono group-hover:underline">{content}</span>
          </div>
        )
      } else {
        // Reset intended file if this is not a file path
        currentIntendedFile = null
      }

      return renderMarkdownElement({ node, children, ...props })
    },
    h1: ({ node, children, ...props }) =>
      renderMarkdownElement({ node, children, ...props }),
    h2: ({ node, children, ...props }) =>
      renderMarkdownElement({ node, children, ...props }),
    h3: ({ node, children, ...props }) =>
      renderMarkdownElement({ node, children, ...props }),
    h4: ({ node, children, ...props }) =>
      renderMarkdownElement({ node, children, ...props }),
    h5: ({ node, children, ...props }) =>
      renderMarkdownElement({ node, children, ...props }),
    h6: ({ node, children, ...props }) =>
      renderMarkdownElement({ node, children, ...props }),
    ul: (props) => (
      <ul className="list-disc pl-6 mb-4 space-y-2">{props.children}</ul>
    ),
    ol: (props) => (
      <ol className="list-decimal pl-6 mb-4 space-y-2">{props.children}</ol>
    ),
  }
}<|MERGE_RESOLUTION|>--- conflicted
+++ resolved
@@ -282,48 +282,15 @@
             />
           </pre>
         </div>
-<<<<<<< HEAD
       ) : (
         <code className={className} {...props}>
           {children}
         </code>
-=======
-        <pre
-          className={`hljs ${theme === "light" ? "hljs-light" : "hljs-dark"}`}
-          style={{
-            margin: 0,
-            padding: "0.5rem",
-            fontSize: "0.875rem",
-            background: "transparent",
-          }}
-        >
-          <code
-            className={`language-${match[1]}`}
-            dangerouslySetInnerHTML={{ __html: highlightedCode }}
-          />
-        </pre>
-      </div>
-    ) : (
-      <code className={className} {...props}>
-        {children}
-      </code>
-    )
-  },
-  // Render markdown elements
-  p: ({ node, children, ...props }) => {
-    const content = stringifyContent(children)
-
-    if (isFilePath(content)) {
-      const isNewFile = content.endsWith("(new file)")
-      const filePath = (
-        isNewFile ? content.replace(" (new file)", "") : content
->>>>>>> fea0fefa
       )
     },
     // Render markdown elements
     p: ({ node, children, ...props }) => {
       const content = stringifyContent(children)
-      const { socket } = useSocket()
 
       if (isFilePath(content)) {
         const isNewFile = content.endsWith("(new file)")
@@ -334,19 +301,6 @@
           .filter((part, index) => index !== 0)
           .join("/")
 
-        // Set the intended file for the NEXT code blocks only
-        currentIntendedFile = filePath
-
-<<<<<<< HEAD
-        const handleFileClick = () => {
-          if (isNewFile) {
-            // Use socket for new file creation
-            socket?.emit("createFile", { 
-              name: filePath, 
-              projectId: projectId 
-            }, (success: boolean) => {
-              if (success) {
-=======
       const handleFileClick = () => {
         if (isNewFile) {
           apiClient.file.create
@@ -358,7 +312,6 @@
             })
             .then((res) => {
               if (res.status === 200) {
->>>>>>> fea0fefa
                 const tab: TTab = {
                   id: filePath,
                   name: filePath.split("/").pop() || "",
@@ -368,16 +321,6 @@
                 selectFile(tab)
               }
             })
-<<<<<<< HEAD
-=======
-        } else {
-          // First check if the file exists in the current tabs
-          const existingTab = tabs.find(
-            (t) => t.id === filePath || t.name === filePath.split("/").pop()
-          )
-          if (existingTab) {
-            selectFile(existingTab)
->>>>>>> fea0fefa
           } else {
             // First check if the file exists in the current tabs
             const existingTab = tabs.find(
