import cors from "cors"
import dotenv from "dotenv"
import { Sandbox } from "e2b"
import express, { Express } from "express"
import fs from "fs"
import { createServer } from "http"
import { Server } from "socket.io"
import { z } from "zod"
import { AIWorker } from "./AIWorker"
import { DokkuClient } from "./DokkuClient"
import { FileManager, SandboxFiles } from "./FileManager"
import {
  createFileRL,
  createFolderRL,
  deleteFileRL,
  renameFileRL,
  saveFileRL,
} from "./ratelimit"
import { SecureGitClient } from "./SecureGitClient"
import { TerminalManager } from "./TerminalManager"
import { User } from "./types"
import { LockManager } from "./utils"

// Handle uncaught exceptions
process.on("uncaughtException", (error) => {
  console.error("Uncaught Exception:", error)
  // Do not exit the process
  // You can add additional logging or recovery logic here
})

// Handle unhandled promise rejections
process.on("unhandledRejection", (reason, promise) => {
  console.error("Unhandled Rejection at:", promise, "reason:", reason)
  // Do not exit the process
  // You can also handle the rejected promise here if needed
})

// The amount of time in ms that a container will stay alive without a hearbeat.
const CONTAINER_TIMEOUT = 120_000

// Load environment variables
dotenv.config()

// Initialize Express app and create HTTP server
const app: Express = express()
const port = process.env.PORT || 4000
app.use(cors())
const httpServer = createServer(app)
const io = new Server(httpServer, {
  cors: {
    origin: "*",
  },
})

// Check if the sandbox owner is connected
function isOwnerConnected(sandboxId: string): boolean {
  return (connections[sandboxId] ?? 0) > 0
}

// Extract port number from a string
function extractPortNumber(inputString: string): number | null {
  const cleanedString = inputString.replace(/\x1B\[[0-9;]*m/g, "")
  const regex = /http:\/\/localhost:(\d+)/
  const match = cleanedString.match(regex)
  return match ? parseInt(match[1]) : null
}

// Initialize containers and managers
const containers: Record<string, Sandbox> = {}
const connections: Record<string, number> = {}
const fileManagers: Record<string, FileManager> = {}
const terminalManagers: Record<string, TerminalManager> = {}

// Middleware for socket authentication
io.use(async (socket, next) => {
  // Define the schema for handshake query validation
  const handshakeSchema = z.object({
    userId: z.string(),
    sandboxId: z.string(),
    EIO: z.string(),
    transport: z.string(),
  })

  const q = socket.handshake.query
  const parseQuery = handshakeSchema.safeParse(q)

  // Check if the query is valid according to the schema
  if (!parseQuery.success) {
    next(new Error("Invalid request."))
    return
  }

  const { sandboxId, userId } = parseQuery.data
  // Fetch user data from the database
  const dbUser = await fetch(
    `${process.env.DATABASE_WORKER_URL}/api/user?id=${userId}`,
    {
      headers: {
        Authorization: `${process.env.WORKERS_KEY}`,
      },
    }
  )
  const dbUserJSON = (await dbUser.json()) as User

  // Check if user data was retrieved successfully
  if (!dbUserJSON) {
    next(new Error("DB error."))
    return
  }

  // Check if the user owns the sandbox or has shared access
  const sandbox = dbUserJSON.sandbox.find((s) => s.id === sandboxId)
  const sharedSandboxes = dbUserJSON.usersToSandboxes.find(
    (uts) => uts.sandboxId === sandboxId
  )

  // If user doesn't own or have shared access to the sandbox, deny access
  if (!sandbox && !sharedSandboxes) {
    next(new Error("Invalid credentials."))
    return
  }

  // Set socket data with user information
  socket.data = {
    userId,
    sandboxId: sandboxId,
    isOwner: sandbox !== undefined,
  }

  // Allow the connection
  next()
})

// Initialize lock manager
const lockManager = new LockManager()

// Check for required environment variables
if (!process.env.DOKKU_HOST)
  console.error("Environment variable DOKKU_HOST is not defined")
if (!process.env.DOKKU_USERNAME)
  console.error("Environment variable DOKKU_USERNAME is not defined")
if (!process.env.DOKKU_KEY)
  console.error("Environment variable DOKKU_KEY is not defined")

// Initialize Dokku client
const client =
  process.env.DOKKU_HOST && process.env.DOKKU_KEY && process.env.DOKKU_USERNAME
    ? new DokkuClient({
        host: process.env.DOKKU_HOST,
        username: process.env.DOKKU_USERNAME,
        privateKey: fs.readFileSync(process.env.DOKKU_KEY),
      })
    : null
client?.connect()

// Initialize Git client used to deploy Dokku apps
const git =
  process.env.DOKKU_HOST && process.env.DOKKU_KEY
    ? new SecureGitClient(
        `dokku@${process.env.DOKKU_HOST}`,
        process.env.DOKKU_KEY
      )
    : null

// Add this near the top of the file, after other initializations
const aiWorker = new AIWorker(
  process.env.AI_WORKER_URL!,
  process.env.CF_AI_KEY!,
  process.env.DATABASE_WORKER_URL!,
  process.env.WORKERS_KEY!
)

// Handle socket connections
io.on("connection", async (socket) => {
  try {
    const data = socket.data as {
      userId: string
      sandboxId: string
      isOwner: boolean
    }

    // Handle connection based on user type (owner or not)
    if (data.isOwner) {
      connections[data.sandboxId] = (connections[data.sandboxId] ?? 0) + 1
    } else {
      if (!isOwnerConnected(data.sandboxId)) {
        socket.emit("disableAccess", "The sandbox owner is not connected.")
        return
      }
    }

    // Create or retrieve container
    const createdContainer = await lockManager.acquireLock(
      data.sandboxId,
      async () => {
        try {
          // Start a new container if the container doesn't exist or it timed out.
          if (
            !containers[data.sandboxId] ||
            !(await containers[data.sandboxId].isRunning())
          ) {
            containers[data.sandboxId] = await Sandbox.create({
              timeoutMs: CONTAINER_TIMEOUT,
            })
            console.log("Created container ", data.sandboxId)
            return true
          }
        } catch (e: any) {
          console.error(`Error creating container ${data.sandboxId}:`, e)
          io.emit("error", `Error: container creation. ${e.message ?? e}`)
        }
      }
    )

    // Function to send loaded event
    const sendLoadedEvent = (files: SandboxFiles) => {
      socket.emit("loaded", files.files)
    }

    // Initialize file and terminal managers if container was created
    if (createdContainer) {
      fileManagers[data.sandboxId] = new FileManager(
        data.sandboxId,
        containers[data.sandboxId],
        sendLoadedEvent
      )
      await fileManagers[data.sandboxId].initialize()
      terminalManagers[data.sandboxId] = new TerminalManager(
        containers[data.sandboxId]
      )
    }

    const fileManager = fileManagers[data.sandboxId]
    const terminalManager = terminalManagers[data.sandboxId]

    // Load file list from the file manager into the editor
    sendLoadedEvent(fileManager.sandboxFiles)

    // Handle various socket events (heartbeat, file operations, terminal operations, etc.)
    socket.on("heartbeat", async () => {
      try {
        // This keeps the container alive for another CONTAINER_TIMEOUT seconds.
        // The E2B docs are unclear, but the timeout is relative to the time of this method call.
        await containers[data.sandboxId].setTimeout(CONTAINER_TIMEOUT)
      } catch (e: any) {
        console.error("Error setting timeout:", e)
        io.emit("error", `Error: set timeout. ${e.message ?? e}`)
      }
    })

    // Handle request to get file content
    socket.on("getFile", async (fileId: string, callback) => {
      try {
        const fileContent = await fileManager.getFile(fileId)
        callback(fileContent)
      } catch (e: any) {
        console.error("Error getting file:", e)
        io.emit("error", `Error: get file. ${e.message ?? e}`)
      }
    })

    // Handle request to get folder contents
    socket.on("getFolder", async (folderId: string, callback) => {
      try {
        const files = await fileManager.getFolder(folderId)
        callback(files)
      } catch (e: any) {
        console.error("Error getting folder:", e)
        io.emit("error", `Error: get folder. ${e.message ?? e}`)
      }
    })

    // Handle request to save file
    socket.on("saveFile", async (fileId: string, body: string) => {
      try {
        await saveFileRL.consume(data.userId, 1)
        await fileManager.saveFile(fileId, body)
      } catch (e: any) {
        console.error("Error saving file:", e)
        io.emit("error", `Error: file saving. ${e.message ?? e}`)
      }
    })

    // Handle request to move file
    socket.on(
      "moveFile",
      async (fileId: string, folderId: string, callback) => {
        try {
          const newFiles = await fileManager.moveFile(fileId, folderId)
          callback(newFiles)
        } catch (e: any) {
          console.error("Error moving file:", e)
          io.emit("error", `Error: file moving. ${e.message ?? e}`)
        }
      }
    )

    interface CallbackResponse {
      success: boolean
      apps?: string[]
      message?: string
    }

    // Handle request to list apps
    socket.on(
      "list",
      async (callback: (response: CallbackResponse) => void) => {
        console.log("Retrieving apps list...")
        try {
          if (!client)
            throw Error("Failed to retrieve apps list: No Dokku client")
          callback({
            success: true,
            apps: await client.listApps(),
          })
        } catch (error) {
          callback({
            success: false,
            message: "Failed to retrieve apps list",
          })
        }
      }
    )

    // Handle request to deploy project
    socket.on(
      "deploy",
      async (callback: (response: CallbackResponse) => void) => {
        try {
          // Push the project files to the Dokku server
          console.log("Deploying project ${data.sandboxId}...")
          if (!git) throw Error("Failed to retrieve apps list: No git client")
          // Remove the /project/[id]/ component of each file path:
          const fixedFilePaths = fileManager.sandboxFiles.fileData.map(
            (file) => {
              return {
                ...file,
                id: file.id.split("/").slice(2).join("/"),
              }
            }
          )
          // Push all files to Dokku.
          await git.pushFiles(fixedFilePaths, data.sandboxId)
          callback({
            success: true,
          })
        } catch (error) {
          callback({
            success: false,
            message: "Failed to deploy project: " + error,
          })
        }
      }
    )

    // Handle request to create a new file
    socket.on("createFile", async (name: string, callback) => {
      try {
        await createFileRL.consume(data.userId, 1)
        const success = await fileManager.createFile(name)
        callback({ success })
      } catch (e: any) {
        console.error("Error creating file:", e)
        io.emit("error", `Error: file creation. ${e.message ?? e}`)
      }
    })

    // Handle request to create a new folder
    socket.on("createFolder", async (name: string, callback) => {
      try {
        await createFolderRL.consume(data.userId, 1)
        await fileManager.createFolder(name)
        callback()
      } catch (e: any) {
        console.error("Error creating folder:", e)
        io.emit("error", `Error: folder creation. ${e.message ?? e}`)
      }
    })

    // Handle request to rename a file
    socket.on("renameFile", async (fileId: string, newName: string) => {
      try {
        await renameFileRL.consume(data.userId, 1)
        await fileManager.renameFile(fileId, newName)
      } catch (e: any) {
        console.error("Error renaming file:", e)
        io.emit("error", `Error: file renaming. ${e.message ?? e}`)
      }
    })

    // Handle request to delete a file
    socket.on("deleteFile", async (fileId: string, callback) => {
      try {
        await deleteFileRL.consume(data.userId, 1)
        const newFiles = await fileManager.deleteFile(fileId)
        callback(newFiles)
      } catch (e: any) {
        console.error("Error deleting file:", e)
        io.emit("error", `Error: file deletion. ${e.message ?? e}`)
      }
    })

    // Handle request to delete a folder
    socket.on("deleteFolder", async (folderId: string, callback) => {
      try {
        const newFiles = await fileManager.deleteFolder(folderId)
        callback(newFiles)
      } catch (e: any) {
        console.error("Error deleting folder:", e)
        io.emit("error", `Error: folder deletion. ${e.message ?? e}`)
      }
    })

    // Handle request to create a new terminal
    socket.on("createTerminal", async (id: string, callback) => {
      try {
        await lockManager.acquireLock(data.sandboxId, async () => {
          await terminalManager.createTerminal(id, (responseString: string) => {
            io.emit("terminalResponse", { id, data: responseString })
            const port = extractPortNumber(responseString)
            if (port) {
              io.emit(
                "previewURL",
                "https://" + containers[data.sandboxId].getHost(port)
              )
            }
          })
        })
        callback()
      } catch (e: any) {
        console.error(`Error creating terminal ${id}:`, e)
        io.emit("error", `Error: terminal creation. ${e.message ?? e}`)
      }
    })

    // Handle request to resize terminal
    socket.on(
      "resizeTerminal",
      (dimensions: { cols: number; rows: number }) => {
        try {
          terminalManager.resizeTerminal(dimensions)
        } catch (e: any) {
          console.error("Error resizing terminal:", e)
          io.emit("error", `Error: terminal resizing. ${e.message ?? e}`)
        }
      }
    )

    // Handle terminal input data
    socket.on("terminalData", async (id: string, data: string) => {
      try {
        await terminalManager.sendTerminalData(id, data)
      } catch (e: any) {
        console.error("Error writing to terminal:", e)
        io.emit("error", `Error: writing to terminal. ${e.message ?? e}`)
      }
    })

    // Handle request to close terminal
    socket.on("closeTerminal", async (id: string, callback) => {
      try {
        await terminalManager.closeTerminal(id)
        callback()
      } catch (e: any) {
        console.error("Error closing terminal:", e)
        io.emit("error", `Error: closing terminal. ${e.message ?? e}`)
      }
    })

    // Handle request to generate code
    socket.on(
      "generateCode",
      async (
        fileName: string,
        code: string,
        line: number,
        instructions: string,
        callback
      ) => {
        try {
<<<<<<< HEAD
          const fetchPromise = fetch(
            `${process.env.DATABASE_WORKER_URL}/api/sandbox/generate`,
            {
              method: "POST",
              headers: {
                "Content-Type": "application/json",
                Authorization: `${process.env.WORKERS_KEY}`,
              },
              body: JSON.stringify({
                userId: data.userId,
              }),
            }
          );

          // Generate code from cloudflare workers AI
          const generateCodePromise = fetch(
            `${process.env.AI_WORKER_URL}/api?fileName=${encodeURIComponent(fileName)}&code=${encodeURIComponent(code)}&line=${encodeURIComponent(line)}&instructions=${encodeURIComponent(instructions)}`,
            {
              headers: {
                "Content-Type": "application/json",
                Authorization: `${process.env.CF_AI_KEY}`,
              },
            }
          );

          const [fetchResponse, generateCodeResponse] = await Promise.all([
            fetchPromise,
            generateCodePromise,
          ]);

          if (!generateCodeResponse.ok) {
            throw new Error(`HTTP error! status: ${generateCodeResponse.status}`);
          }

          const reader = generateCodeResponse.body?.getReader();
          const decoder = new TextDecoder();
          let result = '';

          if (reader) {
            while (true) {
              const { done, value } = await reader.read();
              if (done) break;
              result += decoder.decode(value, { stream: true });
            }
          }

          // The result should now contain only the modified code
          callback({ response: result.trim(), success: true });
        } catch (e: any) {
          console.error("Error generating code:", e);
          io.emit("error", `Error: code generation. ${e.message ?? e}`);
          callback({ response: "Error generating code. Please try again.", success: false });
=======
          const result = await aiWorker.generateCode(
            data.userId,
            fileName,
            code,
            line,
            instructions
          )
          callback(result)
        } catch (e: any) {
          console.error("Error generating code:", e)
          io.emit("error", `Error: code generation. ${e.message ?? e}`)
>>>>>>> a459da6e
        }
      }
    )

    // Handle socket disconnection
    socket.on("disconnect", async () => {
      try {
        if (data.isOwner) {
          connections[data.sandboxId]--
        }

        await terminalManager.closeAllTerminals()
        await fileManager.closeWatchers()

        if (data.isOwner && connections[data.sandboxId] <= 0) {
          socket.broadcast.emit(
            "disableAccess",
            "The sandbox owner has disconnected."
          )
        }
      } catch (e: any) {
        console.log("Error disconnecting:", e)
        io.emit("error", `Error: disconnecting. ${e.message ?? e}`)
      }
    })
  } catch (e: any) {
    console.error("Error connecting:", e)
    io.emit("error", `Error: connection. ${e.message ?? e}`)
  }
})

// Start the server
httpServer.listen(port, () => {
  console.log(`Server running on port ${port}`)
})<|MERGE_RESOLUTION|>--- conflicted
+++ resolved
@@ -478,60 +478,6 @@
         callback
       ) => {
         try {
-<<<<<<< HEAD
-          const fetchPromise = fetch(
-            `${process.env.DATABASE_WORKER_URL}/api/sandbox/generate`,
-            {
-              method: "POST",
-              headers: {
-                "Content-Type": "application/json",
-                Authorization: `${process.env.WORKERS_KEY}`,
-              },
-              body: JSON.stringify({
-                userId: data.userId,
-              }),
-            }
-          );
-
-          // Generate code from cloudflare workers AI
-          const generateCodePromise = fetch(
-            `${process.env.AI_WORKER_URL}/api?fileName=${encodeURIComponent(fileName)}&code=${encodeURIComponent(code)}&line=${encodeURIComponent(line)}&instructions=${encodeURIComponent(instructions)}`,
-            {
-              headers: {
-                "Content-Type": "application/json",
-                Authorization: `${process.env.CF_AI_KEY}`,
-              },
-            }
-          );
-
-          const [fetchResponse, generateCodeResponse] = await Promise.all([
-            fetchPromise,
-            generateCodePromise,
-          ]);
-
-          if (!generateCodeResponse.ok) {
-            throw new Error(`HTTP error! status: ${generateCodeResponse.status}`);
-          }
-
-          const reader = generateCodeResponse.body?.getReader();
-          const decoder = new TextDecoder();
-          let result = '';
-
-          if (reader) {
-            while (true) {
-              const { done, value } = await reader.read();
-              if (done) break;
-              result += decoder.decode(value, { stream: true });
-            }
-          }
-
-          // The result should now contain only the modified code
-          callback({ response: result.trim(), success: true });
-        } catch (e: any) {
-          console.error("Error generating code:", e);
-          io.emit("error", `Error: code generation. ${e.message ?? e}`);
-          callback({ response: "Error generating code. Please try again.", success: false });
-=======
           const result = await aiWorker.generateCode(
             data.userId,
             fileName,
@@ -543,7 +489,6 @@
         } catch (e: any) {
           console.error("Error generating code:", e)
           io.emit("error", `Error: code generation. ${e.message ?? e}`)
->>>>>>> a459da6e
         }
       }
     )
